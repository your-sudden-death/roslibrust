--- conflicted
+++ resolved
@@ -141,12 +141,8 @@
             &field.field_type.field_type,
             default_val,
             field.field_type.array_info,
-<<<<<<< HEAD
             version,
-        );
-=======
         )?;
->>>>>>> 12844014
         if field.field_type.array_info.is_some() {
             // For vectors use smart_defaults "dynamic" style
             Ok(quote! {
@@ -180,25 +176,18 @@
         // Oof it's ugly in here
         constant_rust_type.to_owned()
     };
-<<<<<<< HEAD
-    let constant_rust_type = TokenStream::from_str(constant_rust_type.as_str()).unwrap();
-    let constant_value = ros_literal_to_rust_literal(
-        &constant.constant_type,
-        &constant.constant_value,
-        None,
-        version,
-    );
-=======
     let constant_rust_type = TokenStream::from_str(constant_rust_type.as_str()).map_err(|err| {
         Error::with(
             format!("Failed to parse {constant_rust_type} into valid rust syntax").as_str(),
             err,
         )
     })?;
-    let constant_value =
-        ros_literal_to_rust_literal(&constant.constant_type, &constant.constant_value, None)?;
->>>>>>> 12844014
-
+    let constant_value = ros_literal_to_rust_literal(
+        &constant.constant_type,
+        &constant.constant_value,
+        None,
+        version,
+    )?;
     Ok(quote! { pub const #constant_name: #constant_rust_type = #constant_value; })
 }
 
@@ -228,12 +217,8 @@
     ros_type: &str,
     literal: &RosLiteral,
     array_info: Option<Option<usize>>,
-<<<<<<< HEAD
     version: RosVersion,
-) -> TokenStream {
-=======
-) -> Result<TokenStream, Error> {
->>>>>>> 12844014
+) -> Result<TokenStream, Error> {
     // TODO: The naming of all the functions under this tree seems inaccurate
     parse_ros_value(ros_type, &literal.inner, array_info, version)
 }
@@ -275,12 +260,8 @@
     ros_type: &str,
     value: &str,
     array_info: Option<Option<usize>>,
-<<<<<<< HEAD
     version: RosVersion,
-) -> TokenStream {
-=======
-) -> Result<TokenStream, Error> {
->>>>>>> 12844014
+) -> Result<TokenStream, Error> {
     let is_vec = array_info.is_some();
     match ros_type {
         "bool" => generic_parse_value::<bool>(value, is_vec),
@@ -304,46 +285,30 @@
                 let vec_str = format!("{parsed:?}.iter().map(|x| x.to_string()).collect()");
                 Ok(quote! { #vec_str })
             } else {
-<<<<<<< HEAD
                 match version {
                     RosVersion::ROS1 => {
                         // For ROS1 then entire contents except for leading and trailing whitespace are used
                         let value = value.trim();
-                        quote! { #value }
+                        Ok(quote! { #value })
                     }
                     RosVersion::ROS2 => {
                         // For ROS2 value must be in quotes, and either single or double quotes are okay
                         // Strings are no escaped (we think)
                         let value = value.trim();
-                        // These errors will be improved when merged with #127
                         if value.len() < 2 {
-                            panic!("String constant must at least include quotes, cannot be empty");
+                            // TODO would like to provide source file and callsite information for debug, but pretty hard to
+                            // Maybe we wrap that in calling function?
+                            bail!("String constant must at least include start and end quotes, cannot be empty: {value}");
                         }
-                        let first = value
-                            .chars()
-                            .nth(0)
-                            .expect("Empty string constant without quotes even?");
-                        let last = value
-                            .chars()
-                            .last()
-                            .expect("Empty string cnstant without quotes even?");
+                        let first = value.chars().nth(0).unwrap(); // Unwrap is okay due to previous length check
+                        let last = value.chars().last().unwrap(); // Unwrap is okay due to previous length check
                         if first != last || !(first == '\'' || first == '\"') {
-                            // If the string doesn't start and end with single quote or double quote characters reject it
-                            panic!("ROS2 String constant was found that was not enclosed in single or double quotes");
+                            bail!("ROS2 String constant was found that was not enclosed in single or double quotes: {value}");
                         }
                         let parsed = value[1..value.len() - 1].to_string();
-                        quote! { #parsed }
+                        Ok(quote! { #parsed })
                     }
                 }
-=======
-                // Halfass attempt to deal with ROS's string escaping / quote bullshit
-                // TODO bug here: https://github.com/Carter12s/roslibrust/issues/129
-                let value = &value.replace('\'', "\"");
-                // TODO need to return result here
-                let parsed: String = serde_json::from_str(value).map_err(|e|
-                    Error::with(format!("Failed to parse a literal value in a message file to the corresponding rust type: {value} to String").as_str(), e))?;
-                Ok(quote! { #parsed })
->>>>>>> 12844014
             }
         }
         _ => {

--- conflicted
+++ resolved
@@ -22,7 +22,7 @@
 ## Current - Unreleased
 
 ### Added
-<<<<<<< HEAD
+
  - Support for default field values in ROS2 messages
  - Added public APIs for getting message data from search and for generating Rust code given message data in roslibrust_codegen
  - More useful logs available when running codegen
@@ -31,15 +31,6 @@
  - Additional code generation API and macro which excludes `ROS_PACKAGE_PATH`
  - Generation of C++ headers for messages and services under `roslibrust_gencpp`.
  - Generation of Rust source for actions.
-=======
-
-- Support for default field values in ROS2 messages
-- Added public APIs for getting message data from search and for generating Rust code given message data in roslibrust_codegen
-- More useful logs available when running codegen
-- Refactor some of the public APIs and types in roslibrust_codegen (concept of `ParsedMessageFile` vs `MessageFile`)
-- Added a method `get_md5sum` to `MessageFile`
-- Additional code generation API and macro which excludes `ROS_PACKAGE_PATH`
->>>>>>> a0c5fbf5
 
 ### Fixed
 
